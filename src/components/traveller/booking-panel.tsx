"use client"

import { Card, CardContent, CardDescription, CardHeader, CardTitle } from "@/components/ui/biding/card"
import { Button } from "@/components/ui/biding/button"
import { Input } from "@/components/ui/biding/input"
import { Label } from "@/components/ui/biding/label"
import { Switch } from "@/components/ui/biding/switch"
import { Badge } from "@/components/ui/badge"
import { useToast } from "@/hooks/use-toast"
import { useCalendarContext } from "@/contexts/calender-context"
import {BidData} from "@/types/bidding";
import { useBidding } from "@/hooks/use-bidding";
import { useAuctionCalendarContext } from "@/contexts/auction-calendar-context";
import {WinLossStatusFromAPI} from "@/components/traveller/win-lose-status"
import {useAuth} from "@/contexts/auth-context";
import {useWinner} from "@/contexts/winner-context";
import {
    CalendarDays,
    DollarSign,
    Trophy,
    Users,
    BarChart3,
    Eye,
    Flame,
    Shield,
    MessageCircle,
    Clock,
    Zap,
    TrendingDown,
} from "lucide-react"
import { format } from "date-fns"
import {boolean} from "zod";

interface BidingProps{
    user_id: number,
    property_id: number,
}
export function BookingPanel({
                                 user_id,
                                 property_id}: BidingProps) {
    const { toast } = useToast()


    const {selectedAuction} = useAuctionCalendarContext()
    // Use shared booking state
    const {
        selectedDates,
        totalBid,
        setTotalBid,
        allowPartial,
        setAllowPartial,
        clearSelection,
        selectedNights,
        bidPerNight
    } = useCalendarContext()

    const {setCurrenUserId} = useWinner()
    setCurrenUserId(user_id)
    // @ts-ignore
    const bidData : BidData = {
        user_id: user_id,
        property_id: property_id,
        auction_id: selectedAuction?.id || "00000000-0000-0000-0000-000000000000",
        bid_amount: totalBid,
        bid_time: new Date().toISOString(),
        check_in: selectedDates.length > 0 ? format(selectedDates[0], "yyyy-MM-dd") : "",
        check_out: selectedDates.length > 0 ? format(selectedDates[selectedDates.length - 1], "yyyy-MM-dd") : "",
        allow_partial: allowPartial,
        partial_awarded:!allowPartial, // set to false if allow_partial is false
        created_at: new Date().toISOString()
    }
     console.log(selectedAuction?.id)
    // using hook biding
    const {isSuccess, isSubmitting, error, handleBid } = useBidding(bidData)



    const handleSubmitBid = async () => {
        if (!selectedDates.length || !totalBid) {
            toast({
                title: "Missing Information",
                description: "Please select dates and enter your bid amount",
                variant: "destructive",
            })
            return
        }
        if (Number.parseFloat(totalBid) <= 0) {
            toast({
                title: "Invalid Bid Amount",
                description: "Please enter a valid bid amount greater than 0",
                variant: "destructive",
            })
            return
        }

        try {
            await handleBid(bidData)
            if (isSubmitting) {
                toast({
                    title: "Submitting Bid...",
                    description: "Please wait while your bid is being processed",
                })
            }
            if (isSuccess) {
                toast({
                    title: "Bid Submitted Successfully! 🎉",
                    description: `Your bid of $${totalBid} for ${selectedNights} nights has been submitted`,
                })

            }
        } catch (err) {
            toast({
                title: "Failed to Submit Bid",
                description: error || "An unexpected error occurred. Please try again.",
                variant: "destructive",
            })
        }
    }

    return (
        <div className="flex flex-col lg:flex-row gap-6">
            <div className="sticky top-24 space-y-6">
<<<<<<< HEAD
                {/* Main Bidding Panel */}
                <Card className="border-2 border-purple-200 shadow-lg">
                    <CardHeader className="bg-gradient-to-r from-purple-50 to-pink-50">
                        <div className="flex items-center justify-between">
                            <div>
                                <CardTitle className="flex items-center text-lg">
                                    <Zap className="h-5 w-5 mr-2 text-purple-600" />
                                    Smart Bidding
                                </CardTitle>
                                <CardDescription>
                                    Place your bid for selected dates
                                </CardDescription>
                            </div>
                            <Badge className="bg-purple-100 text-purple-800 hover:bg-purple-100">
                                <Flame className="h-3 w-3 mr-1" />
                                Live
                            </Badge>
                        </div>
                    </CardHeader>
                    <CardContent className="pt-6 space-y-6">
                        {/* Selected Dates Display */}
                        {selectedDates.length > 0 ? (
                            <div className="space-y-4">
                                <div className="p-4 bg-gradient-to-r from-blue-50 to-purple-50 rounded-lg border border-blue-200">
                                    <div className="flex items-center justify-between mb-2">
                                        <span className="font-semibold text-blue-900">
                                            {selectedNights} nights selected
                                        </span>
                                        <Button
                                            variant="ghost"
                                            size="sm"
                                            onClick={clearSelection}
                                            className="text-blue-700 hover:text-blue-900 hover:bg-blue-100"
                                        >
                                            Clear
                                        </Button>
                                    </div>
                                    <div className="text-sm text-blue-700 mb-3">
                                        {format(selectedDates[0], "MMM d")} -{" "}
                                        {format(selectedDates[selectedDates.length - 1], "MMM d")}
                                    </div>
                                </div>

                                {/* Bid Input */}
                                <div className="space-y-3">
                                    <Label htmlFor="totalBid" className="text-sm font-medium">
                                        Your Total Bid
                                    </Label>
                                    <div className="relative">
                                        <DollarSign className="absolute left-3 top-1/2 transform -translate-y-1/2 h-4 w-4 text-gray-400" />
                                        <Input
                                            id="totalBid"
                                            type="number"
                                            placeholder="1500"
                                            className="pl-10 text-lg font-semibold"
                                            value={totalBid}
                                            onChange={(e) => setTotalBid(e.target.value)}
                                        />
                                    </div>
                                    {bidPerNight > 0 && (
                                        <div className="p-3 bg-green-50 rounded-lg border border-green-200">
                                            <div className="text-center">
                                                <div className="text-green-800 text-sm">Per night</div>
                                                <div className="font-bold text-green-600 text-xl">
                                                    {bidPerNight}.000đ
                                                </div>
                                            </div>
                                        </div>
                                    )}
                                </div>

                                {/* Partial Booking Toggle */}
                                <div className="flex items-center justify-between p-4 bg-gray-50 rounded-lg">
                                    <div className="flex items-center space-x-2">
                                        <Users className="h-4 w-4 text-gray-600" />
                                        <div>
                                            <Label className="text-sm font-medium">Allow Partial Booking</Label>
                                            <p className="text-xs text-gray-600">
                                                Accept partial stays if not all nights win
                                            </p>
                                        </div>
                                    </div>
                                    <Switch
                                        checked={allowPartial}
                                        onCheckedChange={setAllowPartial}
                                    />
                                </div>

                                {/* Submit Button */}
                                <Button
                                    onClick={handleSubmitBid}
                                    className="w-full bg-gradient-to-r from-purple-600 to-pink-600 hover:from-purple-700 hover:to-pink-700"
                                    size="lg"
                                >
                                    <Trophy className="h-4 w-4 mr-2" />
                                    Submit Bid
                                </Button>

                                <div className="text-center">
                                    <p className="text-xs text-gray-600">
                                        <Shield className="h-3 w-3 inline mr-1" />
                                        You won't be charged until your bid wins
                                    </p>
                                </div>
                            </div>
                        ) : (
                            <div className="text-center py-6 text-gray-500">
                                <CalendarDays className="h-8 w-8 mx-auto mb-2" />
                                <p className="text-sm">Select dates from calendar to start bidding</p>
                                <p className="text-xs">Choose your preferred dates and nights</p>
                            </div>
                        )}
                    </CardContent>
                </Card>
                {/* bided date Status */}
                {/*<WinLossStatusFromAPI user_id={user_id}*/}
                {/*                      property_id={property_id}*/}
                {/*                      auction_id={selectedAuction?.id || "00000000-0000-0000-0000-000000000000"}*/}
                {/*/>*/}
                {/* Host Info */}
                <Card>
                    <CardContent className="pt-6">
                        <div className="flex items-center space-x-4 mb-4">
                            <div className="w-12 h-12 bg-gradient-to-br from-purple-400 to-pink-400 rounded-full flex items-center justify-center text-white font-bold">
                                JD
                            </div>
                            <div>
                                <h4 className="font-semibold">Hosted by John</h4>
                                <p className="text-sm text-gray-600">Superhost · 3 years hosting</p>
                            </div>
                        </div>
                        <Button variant="outline" className="w-full bg-transparent">
                            <MessageCircle className="h-4 w-4 mr-2" />
                            Contact Host
                        </Button>
                    </CardContent>
                </Card>
=======
>>>>>>> c79e562c
            </div>
        </div>
    )
}<|MERGE_RESOLUTION|>--- conflicted
+++ resolved
@@ -120,146 +120,6 @@
     return (
         <div className="flex flex-col lg:flex-row gap-6">
             <div className="sticky top-24 space-y-6">
-<<<<<<< HEAD
-                {/* Main Bidding Panel */}
-                <Card className="border-2 border-purple-200 shadow-lg">
-                    <CardHeader className="bg-gradient-to-r from-purple-50 to-pink-50">
-                        <div className="flex items-center justify-between">
-                            <div>
-                                <CardTitle className="flex items-center text-lg">
-                                    <Zap className="h-5 w-5 mr-2 text-purple-600" />
-                                    Smart Bidding
-                                </CardTitle>
-                                <CardDescription>
-                                    Place your bid for selected dates
-                                </CardDescription>
-                            </div>
-                            <Badge className="bg-purple-100 text-purple-800 hover:bg-purple-100">
-                                <Flame className="h-3 w-3 mr-1" />
-                                Live
-                            </Badge>
-                        </div>
-                    </CardHeader>
-                    <CardContent className="pt-6 space-y-6">
-                        {/* Selected Dates Display */}
-                        {selectedDates.length > 0 ? (
-                            <div className="space-y-4">
-                                <div className="p-4 bg-gradient-to-r from-blue-50 to-purple-50 rounded-lg border border-blue-200">
-                                    <div className="flex items-center justify-between mb-2">
-                                        <span className="font-semibold text-blue-900">
-                                            {selectedNights} nights selected
-                                        </span>
-                                        <Button
-                                            variant="ghost"
-                                            size="sm"
-                                            onClick={clearSelection}
-                                            className="text-blue-700 hover:text-blue-900 hover:bg-blue-100"
-                                        >
-                                            Clear
-                                        </Button>
-                                    </div>
-                                    <div className="text-sm text-blue-700 mb-3">
-                                        {format(selectedDates[0], "MMM d")} -{" "}
-                                        {format(selectedDates[selectedDates.length - 1], "MMM d")}
-                                    </div>
-                                </div>
-
-                                {/* Bid Input */}
-                                <div className="space-y-3">
-                                    <Label htmlFor="totalBid" className="text-sm font-medium">
-                                        Your Total Bid
-                                    </Label>
-                                    <div className="relative">
-                                        <DollarSign className="absolute left-3 top-1/2 transform -translate-y-1/2 h-4 w-4 text-gray-400" />
-                                        <Input
-                                            id="totalBid"
-                                            type="number"
-                                            placeholder="1500"
-                                            className="pl-10 text-lg font-semibold"
-                                            value={totalBid}
-                                            onChange={(e) => setTotalBid(e.target.value)}
-                                        />
-                                    </div>
-                                    {bidPerNight > 0 && (
-                                        <div className="p-3 bg-green-50 rounded-lg border border-green-200">
-                                            <div className="text-center">
-                                                <div className="text-green-800 text-sm">Per night</div>
-                                                <div className="font-bold text-green-600 text-xl">
-                                                    {bidPerNight}.000đ
-                                                </div>
-                                            </div>
-                                        </div>
-                                    )}
-                                </div>
-
-                                {/* Partial Booking Toggle */}
-                                <div className="flex items-center justify-between p-4 bg-gray-50 rounded-lg">
-                                    <div className="flex items-center space-x-2">
-                                        <Users className="h-4 w-4 text-gray-600" />
-                                        <div>
-                                            <Label className="text-sm font-medium">Allow Partial Booking</Label>
-                                            <p className="text-xs text-gray-600">
-                                                Accept partial stays if not all nights win
-                                            </p>
-                                        </div>
-                                    </div>
-                                    <Switch
-                                        checked={allowPartial}
-                                        onCheckedChange={setAllowPartial}
-                                    />
-                                </div>
-
-                                {/* Submit Button */}
-                                <Button
-                                    onClick={handleSubmitBid}
-                                    className="w-full bg-gradient-to-r from-purple-600 to-pink-600 hover:from-purple-700 hover:to-pink-700"
-                                    size="lg"
-                                >
-                                    <Trophy className="h-4 w-4 mr-2" />
-                                    Submit Bid
-                                </Button>
-
-                                <div className="text-center">
-                                    <p className="text-xs text-gray-600">
-                                        <Shield className="h-3 w-3 inline mr-1" />
-                                        You won't be charged until your bid wins
-                                    </p>
-                                </div>
-                            </div>
-                        ) : (
-                            <div className="text-center py-6 text-gray-500">
-                                <CalendarDays className="h-8 w-8 mx-auto mb-2" />
-                                <p className="text-sm">Select dates from calendar to start bidding</p>
-                                <p className="text-xs">Choose your preferred dates and nights</p>
-                            </div>
-                        )}
-                    </CardContent>
-                </Card>
-                {/* bided date Status */}
-                {/*<WinLossStatusFromAPI user_id={user_id}*/}
-                {/*                      property_id={property_id}*/}
-                {/*                      auction_id={selectedAuction?.id || "00000000-0000-0000-0000-000000000000"}*/}
-                {/*/>*/}
-                {/* Host Info */}
-                <Card>
-                    <CardContent className="pt-6">
-                        <div className="flex items-center space-x-4 mb-4">
-                            <div className="w-12 h-12 bg-gradient-to-br from-purple-400 to-pink-400 rounded-full flex items-center justify-center text-white font-bold">
-                                JD
-                            </div>
-                            <div>
-                                <h4 className="font-semibold">Hosted by John</h4>
-                                <p className="text-sm text-gray-600">Superhost · 3 years hosting</p>
-                            </div>
-                        </div>
-                        <Button variant="outline" className="w-full bg-transparent">
-                            <MessageCircle className="h-4 w-4 mr-2" />
-                            Contact Host
-                        </Button>
-                    </CardContent>
-                </Card>
-=======
->>>>>>> c79e562c
             </div>
         </div>
     )

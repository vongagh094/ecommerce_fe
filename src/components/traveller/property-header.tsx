"use client"

<<<<<<< HEAD
import { Star, Share2, Heart, ArrowLeft } from "lucide-react"
=======
import { Star, Share2, Heart } from "lucide-react"
import {useWinner} from "@/contexts/winner-context";
import {useEffect} from "react";
>>>>>>> b4016558

interface PropertyHeaderProps {
	title: string
	rating: string
	reviewCount: number
	location: string
	isSuperhost?: boolean
}

export function PropertyHeader({ 
	title, 
	rating, 
	reviewCount, 
	location, 
	isSuperhost = false 
}: PropertyHeaderProps) {
	const handleShare = () => {
		if (navigator.share) {
			navigator.share({
				title: title,
				url: window.location.href,
			})
		} else {
			// Fallback: copy to clipboard
			navigator.clipboard.writeText(window.location.href)
			// You could show a toast notification here
		}
	}
    const {setPropertyName} = useWinner();
    useEffect(() => {
        setPropertyName(title);
    }, [title, setPropertyName])

	const handleSave = () => {
		// TODO: Implement save to wishlist functionality
		console.log('Save property to wishlist')
	}

	const formattedRating = (() => {
		if (rating == null) return '—'
		const num = typeof rating === 'number' ? rating : parseFloat(String(rating))
		if (Number.isFinite(num)) return num.toFixed(2)
		const str = String(rating)
		return str.length > 4 ? str.slice(0, 4) : str
	})()

	const handleBackClick = () => {
		if (typeof window !== 'undefined') {
			window.history.back()
		}
	}

	return (
		<div className="max-w-7xl mx-auto px-4 sm:px-6 lg:px-8 py-6">
			<button
				onClick={handleBackClick}
				className="flex items-center space-x-2 text-gray-600 hover:text-gray-900 transition-colors duration-200 mb-4"
				>
				<ArrowLeft className="h-5 w-5" />
				<span>Back</span>
			</button>
			<div className="flex flex-col space-y-4">
				{/* Title */}
				<h1 className="text-2xl md:text-3xl font-semibold text-gray-900">
					{title}
				</h1>

				{/* Rating, Location, and Actions */}
				<div className="flex flex-col md:flex-row md:items-center md:justify-between space-y-4 md:space-y-0">
					<div className="flex flex-col md:flex-row md:items-center space-y-2 md:space-y-0 md:space-x-6">
						{/* Rating */}
						<div className="flex items-center space-x-1">
							<Star className="h-4 w-4 fill-current text-gray-900" />
							<span className="font-medium text-gray-900">
								{formattedRating}
							</span>
							<span className="text-gray-600">({reviewCount})</span>
						</div>

						{/* Location */}
						<div className="text-gray-700">{location}</div>

						{/* Superhost */}
						{isSuperhost && (
							<span className="inline-flex items-center px-2 py-1 text-xs font-medium bg-gray-100 rounded-full">Superhost</span>
						)}
					</div>

					{/* Actions */}
					<div className="flex items-center space-x-4">
						<button onClick={handleShare} className="text-gray-700 hover:text-gray-900 inline-flex items-center space-x-2">
							<Share2 className="h-4 w-4" />
							<span>Share</span>
						</button>
						<button onClick={handleSave} className="text-gray-700 hover:text-gray-900 inline-flex items-center space-x-2">
							<Heart className="h-4 w-4" />
							<span>Save</span>
						</button>
					</div>
				</div>
			</div>
		</div>
	)
}<|MERGE_RESOLUTION|>--- conflicted
+++ resolved
@@ -1,12 +1,8 @@
 "use client"
 
-<<<<<<< HEAD
 import { Star, Share2, Heart, ArrowLeft } from "lucide-react"
-=======
-import { Star, Share2, Heart } from "lucide-react"
 import {useWinner} from "@/contexts/winner-context";
 import {useEffect} from "react";
->>>>>>> b4016558
 
 interface PropertyHeaderProps {
 	title: string

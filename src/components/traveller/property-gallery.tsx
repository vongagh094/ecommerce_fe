--- conflicted
+++ resolved
@@ -364,23 +364,6 @@
                   />
                 </button>
               )}
-<<<<<<< HEAD
-              {index === 4 && sortedImages.length > 5 && (
-                <button
-                  onClick={() => setShowAllPhotos(true)}
-                  className="absolute inset-0 bg-black/30 flex items-center justify-center text-white text-lg font-medium"
-                >
-                  Show all photos
-                </button>
-              )}
-              {getImageLoadState(`preview-${image.id}`) === 'loading' && (
-                <div className="absolute inset-0 flex items-center justify-center">
-                  <div className="w-10 h-10 border-4 border-white/30 border-t-white rounded-full animate-spin" />
-                </div>
-              )}
-=======
-
->>>>>>> 8d935467
             </div>
           ))}
         </div>

--- conflicted
+++ resolved
@@ -1,18 +1,10 @@
 "use client"
 
-<<<<<<< HEAD
-import { useEffect } from "react";
-import { PropertyGridDisplay } from "@/components/traveller/property-grid-display";
-import { useWishlist } from "@/hooks/use-wishlist";
-
-const userId = 1; // Temporary hardcoded userId
-=======
 import { useState, useEffect, useCallback } from "react"
 import { PaginatedPropertyGrid } from "@/components/traveller/paginated-property-grid"
 import { useWishlist } from "@/hooks/use-wishlist"
 import { useAuth } from "@/contexts/auth-context"
 import { PropertyCard } from "@/types"
->>>>>>> c70f6c61
 
 export default function WishlistsPage() {
   const { user } = useAuth()
@@ -138,13 +130,6 @@
             <p className="text-gray-500 mt-2">Hãy thêm bất động sản vào danh sách yêu thích của bạn!</p>
           </div>
         ) : (
-<<<<<<< HEAD
-          <PropertyGridDisplay
-            properties={properties}
-            userId={userId}
-            onFavoriteToggle={handleFavoriteToggle}
-            setIsMessageModalOpen={(open) => console.log("Message modal open:", open)}
-=======
           <PaginatedPropertyGrid
             properties={localProperties}
             loading={isLoading}
@@ -159,7 +144,6 @@
             onPrev={onPrev}
             onToggleFavorite={handleToggleFavorite}
             className="w-full"
->>>>>>> c70f6c61
           />
         )}
       </div>

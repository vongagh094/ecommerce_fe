"use client"

import { useState, useCallback, useEffect } from "react"
import { useParams } from "next/navigation"
import { usePropertyDetails } from "@/hooks/use-property-details"
import { PropertyGallery } from "@/components/traveller/property-gallery"
import { PropertyHeader } from "@/components/traveller/property-header"
import { PropertyDetails as PropertyDetailsComponent } from "@/components/traveller/property-details"
import { EnhancedPropertyAmenities } from "@/components/traveller/enhanced-property-amenities"
import { PropertyLocation } from "@/components/traveller/property-location"
import { PropertyReviews } from "@/components/traveller/property-reviews"
import { HostProfile } from "@/components/traveller/host-profile"
import { BookingPanel } from "@/components/traveller/booking-panel"
import { LoadingSpinner } from "@/components/ui/LoadingSpinner"
import {CalenderBidingFeature} from "@/components/traveller/calender-biding-feature"
import {CalendarProvider} from "@/contexts/calender-context"
import SimpleAuctionSelector from "@/components/traveller/auction-infor-biding"
import {AuctionProvider} from "@/contexts/auction-calendar-context"
import { useAuth } from "@/contexts/auth-context"
<<<<<<< HEAD
import { useWishlist } from "@/hooks/use-wishlist"
import { toast } from "@/hooks/use-toast"
=======
import {WinnerProvider} from "@/contexts/winner-context";
>>>>>>> 8d935467

export default function PropertyPage() {
  const params = useParams()
  const propertyId = params.id as string
  const { property, loading, error, refetch } = usePropertyDetails(propertyId)
  const { user } = useAuth()
  const userId = user?.id || 1 // Fallback to 1 if auth not available
  const { addToWishlist, removeFromWishlist, getWishlistProperties, isLoading: wishlistLoading, error: wishlistError } = useWishlist(Number(userId), false)
  const [isFavorite, setIsFavorite] = useState(false)
  const [wishlistInitialized, setWishlistInitialized] = useState(false)

  // Load wishlist to check if property is in favorite
  useEffect(() => {
    const fetchWishlist = async () => {
      try {
        console.log('Fetching wishlist for user:', userId)
        const propertyIds = await getWishlistProperties(Number(userId))
        console.log('Wishlist property IDs:', propertyIds)
        setIsFavorite(propertyIds.includes(String(propertyId)))
        setWishlistInitialized(true)
      } catch (err) {
        console.error("Không thể lấy danh sách wishlist:", err)
        toast({
          title: "Lỗi",
          description: "Không thể tải danh sách yêu thích. Vui lòng thử lại.",
          variant: "destructive",
          duration: 3000,
        })
        setWishlistInitialized(true)
      }
    }
    if (propertyId) {
      fetchWishlist()
    }
  }, [getWishlistProperties, userId, propertyId])

  const handleFavoriteToggle = useCallback(async () => {
    try {
      if (!propertyId) {
        toast({
          title: "Lỗi",
          description: "ID bất động sản không hợp lệ",
          variant: "destructive",
          duration: 3000,
        })
        return
      }

      if (isFavorite) {
        await removeFromWishlist(Number(userId), String(propertyId))
        setIsFavorite(false)
        toast({
          title: "Đã xóa",
          description: "Bất động sản đã được xóa khỏi danh sách yêu thích",
          duration: 2000,
        })
      } else {
        await addToWishlist(Number(userId), String(propertyId))
        setIsFavorite(true)
        toast({
          title: "Đã thêm",
          description: "Bất động sản đã được thêm vào danh sách yêu thích",
          duration: 2000,
        })
      }
      console.log(`Property ${propertyId} favorite status toggled to: ${!isFavorite}`)
    } catch (err: any) {
      console.error('Lỗi khi toggle wishlist:', err)
      toast({
        title: "Lỗi",
        description: wishlistError || "Không thể cập nhật wishlist",
        variant: "destructive",
        duration: 3000,
      })
    }
  }, [isFavorite, propertyId, userId, addToWishlist, removeFromWishlist, wishlistError])

  if (loading || wishlistLoading || !wishlistInitialized) {
    return (
      <div className="min-h-screen flex items-center justify-center">
        <LoadingSpinner />
      </div>
    )
  }

  if (error || wishlistError) {
    return (
      <div className="min-h-screen flex items-center justify-center">
        <div className="text-center">
          <h1 className="text-2xl font-bold text-gray-900 mb-4">Property Not Found</h1>
          <p className="text-gray-600 mb-6">{error || wishlistError}</p>
          <button
            onClick={() => refetch()}
            className="bg-rose-500 text-white px-6 py-2 rounded-lg hover:bg-rose-600 transition-colors"
          >
            Try Again
          </button>
        </div>
      </div>
    )
  }

  if (!property) {
    return (
      <div className="min-h-screen flex items-center justify-center">
        <div className="text-center">
          <h1 className="text-2xl font-bold text-gray-900 mb-4">Property Not Found</h1>
          <p className="text-gray-600">The property you're looking for doesn't exist.</p>
        </div>
      </div>
    )
  }

  const booking = "10000002-1000-1000-1000-100000000002"

  return (
      <CalendarProvider>
<<<<<<< HEAD
        <div className="min-h-screen bg-white">
          {/* Property Header */}
          <PropertyHeader
            title={property.title}
            rating={property.rating.average}
            reviewCount={property.rating.count}
            location={`${property.location.city}, ${property.location.state}, ${property.location.country}`}
            isSuperhost={property.host.is_super_host}
            isFavorite={isFavorite}
            onFavoriteToggle={handleFavoriteToggle}
          />

          {/* Property Gallery */}
          <div className="max-w-7xl mx-auto px-4 sm:px-6 lg:px-8 pt-4">
            <PropertyGallery 
              images={property.images} 
              onFavoriteToggle={handleFavoriteToggle}
              isFavorite={isFavorite}
            />
          </div>

          <div className="max-w-7xl mx-auto px-4 sm:px-6 lg:px-8 py-8">
            <div className="grid grid-cols-1 lg:grid-cols-3 gap-8">
              {/* Main Content */}
              <div className="lg:col-span-2 space-y-8">
                {/* Property Details */}
                <PropertyDetailsComponent
                  propertyType={property.property_type}
                  maxGuests={property.max_guests}
                  bedrooms={property.bedrooms}
                  bathrooms={property.bathrooms}
                  description={property.description}
                  highlights={property.highlights}
=======
        <WinnerProvider>
            <AuctionProvider>
            <div className="min-h-screen bg-white">
              {/* Property Header */}
              <PropertyHeader
                title={property.title}
                rating={property.rating.average}
                reviewCount={property.rating.count}
                location={`${property.location.city}, ${property.location.state}, ${property.location.country}`}
                isSuperhost={property.host.is_super_host}
              />

              {/* Property Gallery */}
              <div className="max-w-7xl mx-auto px-4 sm:px-6 lg:px-8 pt-4">
                <PropertyGallery
                  images={property.images}
                  onFavoriteToggle={handleFavoriteToggle}
                  isFavorite={isFavorite}
>>>>>>> 8d935467
                />
              </div>

<<<<<<< HEAD
                {/* Amenities */}
                <EnhancedPropertyAmenities amenities={property.amenities} />
                <div className="lg:col-span-2 space-y-12">
                  <CalenderBidingFeature property_id={Number(property.id)}/>
                  {/*<HostProfile />*/}
                </div>
                {/* Location */}
                <PropertyLocation
                  location={property.location}
                  locationDescriptions={property.location_descriptions}
                />

                {/* Reviews */}
                <PropertyReviews
                  reviews={{
                    average_rating: property.reviews.average_rating,
                    total_reviews: property.reviews.total_reviews,
                    rating_breakdown: {
                      cleanliness: property.reviews.rating_breakdown.cleanliness,
                      accuracy: property.reviews.rating_breakdown.accuracy,
                      location: property.reviews.rating_breakdown.location,
                      checking: property.reviews.rating_breakdown.checking,
                      communication: property.reviews.rating_breakdown.communication,
                      value: property.reviews.rating_breakdown.value,
                    },
                    recent_reviews: property.reviews.recent_reviews,
                  }}
                  propertyId={property.id}
                  reviewerId={Number(user?.id ?? 0)}
                  revieweeId={Number(property.host.id)}
                /> 
              </div>

              {/* Host Profile */}
              <div className="lg:col-span-1">
                <div className="lg:col-span-1 space-y-6">
                  <SimpleAuctionSelector propertyId={Number(property.id)}/>
                  {/* <BookingPanel user_id={Number(user?.id)} property_id={Number(property.id)} /> */}
                  <HostProfile host={property.host} />
=======
              <div className="max-w-7xl mx-auto px-4 sm:px-6 lg:px-8 py-8">
                <div className="grid grid-cols-1 lg:grid-cols-3 gap-8">
                  {/* Main Content */}
                  <div className="lg:col-span-2 space-y-8">
                    {/* Property Details */}
                    <PropertyDetailsComponent
                      propertyType={property.property_type}
                      maxGuests={property.max_guests}
                      bedrooms={property.bedrooms}
                      bathrooms={property.bathrooms}
                      description={property.description}
                      highlights={property.highlights}

                    />

                    {/* Amenities */}
                    <EnhancedPropertyAmenities amenities={property.amenities} />
                    <div className="lg:col-span-2 space-y-12">
                          <CalenderBidingFeature property_id={Number(property.id)}/>
                        {/*<HostProfile />*/}
                    </div>
                    {/* Location */}
                    <PropertyLocation
                      location={property.location}
                      locationDescriptions={property.location_descriptions}
                    />


                    {/* Reviews */}
                    <PropertyReviews
                      reviews={{
                        average_rating: property.reviews.average_rating,
                        total_reviews: property.reviews.total_reviews,
                        rating_breakdown: {
                          cleanliness: property.reviews.rating_breakdown.cleanliness,
                          accuracy: property.reviews.rating_breakdown.accuracy,
                          location: property.reviews.rating_breakdown.location,
                          checking: property.reviews.rating_breakdown.checking,
                          communication: property.reviews.rating_breakdown.communication,
                          value: property.reviews.rating_breakdown.value,
                        },
                        recent_reviews: property.reviews.recent_reviews,
                      }}
                      propertyId={property.id}
                      reviewerId={Number(user?.id ?? 0)}
                      revieweeId={Number(property.host.id)}
                    />
                  </div>

                    {/* Host Profile */}
                    <div className="lg:col-span-1">
                      <div className="lg:col-span-1 space-y-6">
                            <SimpleAuctionSelector propertyId={Number(property.id)}/>
                            <BookingPanel user_id={Number(user?.id)}
                                      property_id={Number(property.id)}
                            />
                            <HostProfile host={property.host} />
                      </div>
                    </div>
>>>>>>> 8d935467
                </div>
              </div>
            </div>
          </AuctionProvider>
        </WinnerProvider>
      </CalendarProvider>
<<<<<<< HEAD
    </AuctionProvider>
=======
>>>>>>> 8d935467
  )
}<|MERGE_RESOLUTION|>--- conflicted
+++ resolved
@@ -17,12 +17,9 @@
 import SimpleAuctionSelector from "@/components/traveller/auction-infor-biding"
 import {AuctionProvider} from "@/contexts/auction-calendar-context"
 import { useAuth } from "@/contexts/auth-context"
-<<<<<<< HEAD
 import { useWishlist } from "@/hooks/use-wishlist"
 import { toast } from "@/hooks/use-toast"
-=======
 import {WinnerProvider} from "@/contexts/winner-context";
->>>>>>> 8d935467
 
 export default function PropertyPage() {
   const params = useParams()
@@ -139,42 +136,8 @@
   const booking = "10000002-1000-1000-1000-100000000002"
 
   return (
+    <AuctionProvider>
       <CalendarProvider>
-<<<<<<< HEAD
-        <div className="min-h-screen bg-white">
-          {/* Property Header */}
-          <PropertyHeader
-            title={property.title}
-            rating={property.rating.average}
-            reviewCount={property.rating.count}
-            location={`${property.location.city}, ${property.location.state}, ${property.location.country}`}
-            isSuperhost={property.host.is_super_host}
-            isFavorite={isFavorite}
-            onFavoriteToggle={handleFavoriteToggle}
-          />
-
-          {/* Property Gallery */}
-          <div className="max-w-7xl mx-auto px-4 sm:px-6 lg:px-8 pt-4">
-            <PropertyGallery 
-              images={property.images} 
-              onFavoriteToggle={handleFavoriteToggle}
-              isFavorite={isFavorite}
-            />
-          </div>
-
-          <div className="max-w-7xl mx-auto px-4 sm:px-6 lg:px-8 py-8">
-            <div className="grid grid-cols-1 lg:grid-cols-3 gap-8">
-              {/* Main Content */}
-              <div className="lg:col-span-2 space-y-8">
-                {/* Property Details */}
-                <PropertyDetailsComponent
-                  propertyType={property.property_type}
-                  maxGuests={property.max_guests}
-                  bedrooms={property.bedrooms}
-                  bathrooms={property.bathrooms}
-                  description={property.description}
-                  highlights={property.highlights}
-=======
         <WinnerProvider>
             <AuctionProvider>
             <div className="min-h-screen bg-white">
@@ -185,59 +148,19 @@
                 reviewCount={property.rating.count}
                 location={`${property.location.city}, ${property.location.state}, ${property.location.country}`}
                 isSuperhost={property.host.is_super_host}
+                isFavorite={isFavorite}
+                onFavoriteToggle={handleFavoriteToggle}
               />
 
               {/* Property Gallery */}
               <div className="max-w-7xl mx-auto px-4 sm:px-6 lg:px-8 pt-4">
-                <PropertyGallery
-                  images={property.images}
+                <PropertyGallery 
+                  images={property.images} 
                   onFavoriteToggle={handleFavoriteToggle}
                   isFavorite={isFavorite}
->>>>>>> 8d935467
                 />
               </div>
 
-<<<<<<< HEAD
-                {/* Amenities */}
-                <EnhancedPropertyAmenities amenities={property.amenities} />
-                <div className="lg:col-span-2 space-y-12">
-                  <CalenderBidingFeature property_id={Number(property.id)}/>
-                  {/*<HostProfile />*/}
-                </div>
-                {/* Location */}
-                <PropertyLocation
-                  location={property.location}
-                  locationDescriptions={property.location_descriptions}
-                />
-
-                {/* Reviews */}
-                <PropertyReviews
-                  reviews={{
-                    average_rating: property.reviews.average_rating,
-                    total_reviews: property.reviews.total_reviews,
-                    rating_breakdown: {
-                      cleanliness: property.reviews.rating_breakdown.cleanliness,
-                      accuracy: property.reviews.rating_breakdown.accuracy,
-                      location: property.reviews.rating_breakdown.location,
-                      checking: property.reviews.rating_breakdown.checking,
-                      communication: property.reviews.rating_breakdown.communication,
-                      value: property.reviews.rating_breakdown.value,
-                    },
-                    recent_reviews: property.reviews.recent_reviews,
-                  }}
-                  propertyId={property.id}
-                  reviewerId={Number(user?.id ?? 0)}
-                  revieweeId={Number(property.host.id)}
-                /> 
-              </div>
-
-              {/* Host Profile */}
-              <div className="lg:col-span-1">
-                <div className="lg:col-span-1 space-y-6">
-                  <SimpleAuctionSelector propertyId={Number(property.id)}/>
-                  {/* <BookingPanel user_id={Number(user?.id)} property_id={Number(property.id)} /> */}
-                  <HostProfile host={property.host} />
-=======
               <div className="max-w-7xl mx-auto px-4 sm:px-6 lg:px-8 py-8">
                 <div className="grid grid-cols-1 lg:grid-cols-3 gap-8">
                   {/* Main Content */}
@@ -297,16 +220,12 @@
                             <HostProfile host={property.host} />
                       </div>
                     </div>
->>>>>>> 8d935467
                 </div>
               </div>
             </div>
           </AuctionProvider>
         </WinnerProvider>
       </CalendarProvider>
-<<<<<<< HEAD
     </AuctionProvider>
-=======
->>>>>>> 8d935467
   )
 }
--- conflicted
+++ resolved
@@ -16,61 +16,6 @@
 import {CalendarProvider} from "@/contexts/calender-context"
 import SimpleAuctionSelector from "@/components/traveller/auction-infor-biding"
 import {AuctionProvider} from "@/contexts/auction-calendar-context"
-<<<<<<< HEAD
-import {WinnerProvider} from "@/contexts/winner-context";
-// import {useAuth} from "@/contexts/auth-context";
-interface PropertyPageProps {
-  params: {
-    id: string,
-  }
-    searchParams:{
-        users?: string
-    }
-}
-
-// @ts-ignore
-export default function PropertyPage({ params,searchParams }: PropertyPageProps) {
-  // In a real app, you'd fetch property data based on params.id
-  const property = {
-    id: params.id,
-    title: "Ponta Delgada",
-    location: "Portugal",
-    images: [
-      "/placeholder.svg?height=600&width=800",
-      "/placeholder.svg?height=300&width=400",
-      "/placeholder.svg?height=300&width=400",
-      "/placeholder.svg?height=300&width=400",
-      "/placeholder.svg?height=300&width=400",
-    ],
-    host: {
-        id: 3631,
-      name: "Dorothy",
-      experience: "3 years hosting",
-      responseRate: "100%",
-      responseTime: "within an hour",
-    },
-    details: {
-      guests: 4,
-      bedrooms: 2,
-      beds: 1,
-      bathrooms: 1,
-    },
-    description:
-      "Adaaran Club Rannalhi is featured among the best Hotels in Maldives and sits exclusively at the tip of the South Male atoll within the exotic collection of islands known as the Maldives. Its unique location offers access to pristine beaches, excellent scuba diving opportunities and a relaxed environment with easy access to the capital city of Male.",
-    amenities: ["WiFi", "TV", "Hot dryer", "Long-term stays allowed", "Pool", "Air conditioning", "Breakfast"],
-    reviews: {
-      rating: 5.0,
-      count: 7,
-      breakdown: {
-        cleanliness: 5.0,
-        accuracy: 5.0,
-        location: 4.9,
-        checkin: 5.0,
-        communication: 5.0,
-        value: 4.9,
-      },
-    },
-=======
 import { useAuth } from "@/contexts/auth-context"
 
 export default function PropertyPage() {
@@ -120,36 +65,10 @@
         </div>
       </div>
     )
->>>>>>> c79e562c
   }
     const booking = "10000002-1000-1000-1000-100000000002"
   // @ts-ignore
     // @ts-ignore
-<<<<<<< HEAD
-    return (
-            <div className="min-h-screen bg-white">
-              <PropertyHeader />
-              <div className="max-w-7xl mx-auto px-4 sm:px-6 lg:px-8 py-8">
-                <div className="mb-6">
-                  <div className="flex items-center justify-between">
-                    <div>
-                      <h1 className="text-2xl font-semibold text-gray-900">{property.title}</h1>
-                      <p className="text-gray-600">{property.location}</p>
-                    </div>
-                    <div className="flex items-center space-x-4">
-                      <button className="flex items-center space-x-2 text-gray-600 hover:text-gray-900">
-                        <span className="text-sm font-medium">Report</span>
-                      </button>
-                      <button className="flex items-center space-x-2 text-gray-600 hover:text-gray-900">
-                        <span className="text-sm font-medium">Share</span>
-                      </button>
-                      <button className="flex items-center space-x-2 text-gray-600 hover:text-gray-900">
-                        <span className="text-sm font-medium">Save</span>
-                      </button>
-                    </div>
-                  </div>
-                </div>
-=======
 
   return (
     <AuctionProvider>
@@ -163,7 +82,6 @@
             location={`${property.location.city}, ${property.location.state}, ${property.location.country}`}
             isSuperhost={property.host.is_super_host}
           />
->>>>>>> c79e562c
 
           {/* Property Gallery */}
           <div className="max-w-7xl mx-auto px-4 sm:px-6 lg:px-8 pt-4">
@@ -174,35 +92,6 @@
             />
           </div>
 
-<<<<<<< HEAD
-                <div className="grid grid-cols-1 lg:grid-cols-3 gap-12 mt-12">
-                    <AuctionProvider>
-                        <CalendarProvider>
-                            <WinnerProvider>
-                              <div className="lg:col-span-2 space-y-12">
-                                  <CalenderBidingFeature property_id={Number(property.id)}/>
-                                  <PropertyDetails host={property.host} details={property.details} description={property.description} />
-                                  <PropertyAmenities amenities={property.amenities} />
-                                  <PropertyReviews reviews = {property.reviews}
-                                                   propertyId={property.id}
-                                                   reviewerId={1}
-                                                   revieweeId={property.host.id}
-                                                   bookingId = {booking}
-                                  />
-                                  <PropertyLocation />
-
-                                {/*<HostProfile />*/}
-                              </div>
-                              <div className="lg:col-span-1">
-                                    <SimpleAuctionSelector propertyId={Number(property.id)}/>
-                                    <BookingPanel user_id={Number(searchParams.users)}
-                                              property_id={Number(property.id)}
-                                    />
-                              </div>
-                            </WinnerProvider>
-                        </CalendarProvider>
-                    </AuctionProvider>
-=======
           <div className="max-w-7xl mx-auto px-4 sm:px-6 lg:px-8 py-8">
             <div className="grid grid-cols-1 lg:grid-cols-3 gap-8">
               {/* Main Content */}
@@ -223,7 +112,6 @@
                 <div className="lg:col-span-2 space-y-12">
                       <CalenderBidingFeature property_id={Number(property.id)}/>
                     {/*<HostProfile />*/}
->>>>>>> c79e562c
                 </div>
                 {/* Location */}
                 <PropertyLocation
@@ -257,7 +145,7 @@
                 <div className="lg:col-span-1">
                   <div className="lg:col-span-1 space-y-6">
                         <SimpleAuctionSelector propertyId={Number(property.id)}/>
-                        <BookingPanel user_id={users}
+                        <BookingPanel user_id={Number(user?.id)}
                                   property_id={Number(property.id)}
                         />
                         <HostProfile host={property.host} />

<<<<<<< HEAD
"use client"

import { useEffect, useState } from "react"
import { SearchSection } from "@/components/traveller/search-section"
import { CategoryFilters } from "@/components/traveller/category-filters"
import { HeroSection } from "@/components/traveller/hero-section"
import { EnhancedPropertyGrid } from "@/components/traveller/enhanced-property-grid"
import { InspirationSection } from "@/components/traveller/inspiration-section"
import { Footer } from "@/components/shared/footer"
import { AiChatBubble } from "@/components/shared/ai-chat-bubble"
import { usePropertySearch } from "@/hooks/use-property-search"
import { useRouter } from "next/navigation"

export default function HomePage() {
  const { 
    displayedProperties, 
    loading, 
    hasMore, 
    canShowMore, 
    search, 
    loadMore, 
    showMore 
  } = usePropertySearch()
  const [isInitialized, setIsInitialized] = useState(false)
  const router = useRouter()

  // Load initial properties on page load
  useEffect(() => {
    if (!isInitialized) {
      // Load some featured properties for the homepage
      search({ limit: 20 })
      setIsInitialized(true)
    }
  }, [search, isInitialized])

  const handleSearchResults = (searchData: any) => {
    // Redirect to search page with parameters
    const params = new URLSearchParams()
    Object.entries(searchData).forEach(([key, value]) => {
      if (value !== undefined && value !== null) {
        params.append(key, value.toString())
      }
    })
    router.push(`/search?${params.toString()}`)
  }

  const handleCategoryChange = (category: string | null) => {
    // Redirect to search page with category filter
    const params = new URLSearchParams()
    if (category) {
      params.append('category', category)
    }
    router.push(`/search?${params.toString()}`)
  }
=======
"use client";

import { useEffect } from "react";
import { SearchSection } from "@/components/traveller/search-section";
import { CategoryFilters } from "@/components/traveller/category-filters";
import { HeroSection } from "@/components/traveller/hero-section";
import { PropertyGrid } from "@/components/traveller/property-grid";
import { InspirationSection } from "@/components/traveller/inspiration-section";
import { Footer } from "@/components/shared/footer";
import { AiChatBubble } from "@/components/shared/ai-chat-bubble";
import { useWishlist } from "@/hooks/use-wishlist";

const userId = 1; // Temporary hardcoded userId

export default function HomePage() {
  const { properties, error, isLoading, fetchProperties, handleFavoriteToggle } = useWishlist(userId);

  useEffect(() => {
    fetchProperties();
  }, [fetchProperties]);
>>>>>>> 4db10281

  return (
    <main className="min-h-screen bg-white">
      <SearchSection onSearchResults={handleSearchResults} />
      <CategoryFilters onCategoryChange={handleCategoryChange} />
      <HeroSection />
<<<<<<< HEAD
      
      {/* Featured Properties Section */}
      <div className="max-w-7xl mx-auto px-4 sm:px-6 lg:px-8 py-8">
        <div className="mb-8">
          <h2 className="text-2xl font-semibold text-gray-900 mb-2">
            Featured Properties
          </h2>
          <p className="text-gray-600">
            Discover unique places to stay around the world
          </p>
        </div>
      </div>

      <EnhancedPropertyGrid
        properties={displayedProperties}
        loading={loading}
        hasMore={hasMore}
        canShowMore={canShowMore}
        onLoadMore={loadMore}
        onShowMore={showMore}
        onToggleFavorite={(propertyId) => {
          console.log('Toggle favorite for property:', propertyId)
          // TODO: Implement favorite toggle API call
        }}
      />

=======
      {isLoading ? (
        <div className="text-center py-8">
          <svg
            className="animate-spin h-8 w-8 text-blue-600 mx-auto"
            xmlns="http://www.w3.org/2000/svg"
            fill="none"
            viewBox="0 0 24 24"
          >
            <circle className="opacity-25" cx="12" cy="12" r="10" stroke="currentColor" strokeWidth="4" />
            <path
              className="opacity-75"
              fill="currentColor"
              d="M4 12a8 8 0 018-8V0C5.373 0 0 5.373 0 12h4z"
            />
          </svg>
          <p className="text-lg font-medium text-gray-700 mt-2">Đang tải bất động sản...</p>
        </div>
      ) : error ? (
        <div className="text-center py-8">
          <p className="text-red-600 text-lg font-medium">{error}</p>
          <button
            onClick={() => fetchProperties()}
            className="mt-4 bg-gray-900 text-white px-6 py-2 rounded-lg hover:bg-gray-800 transition-colors"
          >
            Thử lại
          </button>
        </div>
      ) : properties.length === 0 ? (
        <div className="text-center py-8">
          <p className="text-gray-600 text-lg font-medium">Không có bất động sản nào để hiển thị.</p>
          <p className="text-gray-500 mt-2">Hãy kiểm tra lại sau hoặc thử tìm kiếm khác!</p>
        </div>
      ) : (
        <PropertyGrid
          properties={properties}
          userId={userId}
          onFavoriteToggle={handleFavoriteToggle}
          setIsMessageModalOpen={(open) => console.log("Message modal open:", open)}
        />
      )}
>>>>>>> 4db10281
      <InspirationSection />
      <Footer />
      <AiChatBubble />
    </main>
  );
}<|MERGE_RESOLUTION|>--- conflicted
+++ resolved
@@ -1,4 +1,3 @@
-<<<<<<< HEAD
 "use client"
 
 import { useEffect, useState } from "react"
@@ -53,35 +52,12 @@
     }
     router.push(`/search?${params.toString()}`)
   }
-=======
-"use client";
-
-import { useEffect } from "react";
-import { SearchSection } from "@/components/traveller/search-section";
-import { CategoryFilters } from "@/components/traveller/category-filters";
-import { HeroSection } from "@/components/traveller/hero-section";
-import { PropertyGrid } from "@/components/traveller/property-grid";
-import { InspirationSection } from "@/components/traveller/inspiration-section";
-import { Footer } from "@/components/shared/footer";
-import { AiChatBubble } from "@/components/shared/ai-chat-bubble";
-import { useWishlist } from "@/hooks/use-wishlist";
-
-const userId = 1; // Temporary hardcoded userId
-
-export default function HomePage() {
-  const { properties, error, isLoading, fetchProperties, handleFavoriteToggle } = useWishlist(userId);
-
-  useEffect(() => {
-    fetchProperties();
-  }, [fetchProperties]);
->>>>>>> 4db10281
 
   return (
     <main className="min-h-screen bg-white">
       <SearchSection onSearchResults={handleSearchResults} />
       <CategoryFilters onCategoryChange={handleCategoryChange} />
       <HeroSection />
-<<<<<<< HEAD
       
       {/* Featured Properties Section */}
       <div className="max-w-7xl mx-auto px-4 sm:px-6 lg:px-8 py-8">
@@ -108,48 +84,6 @@
         }}
       />
 
-=======
-      {isLoading ? (
-        <div className="text-center py-8">
-          <svg
-            className="animate-spin h-8 w-8 text-blue-600 mx-auto"
-            xmlns="http://www.w3.org/2000/svg"
-            fill="none"
-            viewBox="0 0 24 24"
-          >
-            <circle className="opacity-25" cx="12" cy="12" r="10" stroke="currentColor" strokeWidth="4" />
-            <path
-              className="opacity-75"
-              fill="currentColor"
-              d="M4 12a8 8 0 018-8V0C5.373 0 0 5.373 0 12h4z"
-            />
-          </svg>
-          <p className="text-lg font-medium text-gray-700 mt-2">Đang tải bất động sản...</p>
-        </div>
-      ) : error ? (
-        <div className="text-center py-8">
-          <p className="text-red-600 text-lg font-medium">{error}</p>
-          <button
-            onClick={() => fetchProperties()}
-            className="mt-4 bg-gray-900 text-white px-6 py-2 rounded-lg hover:bg-gray-800 transition-colors"
-          >
-            Thử lại
-          </button>
-        </div>
-      ) : properties.length === 0 ? (
-        <div className="text-center py-8">
-          <p className="text-gray-600 text-lg font-medium">Không có bất động sản nào để hiển thị.</p>
-          <p className="text-gray-500 mt-2">Hãy kiểm tra lại sau hoặc thử tìm kiếm khác!</p>
-        </div>
-      ) : (
-        <PropertyGrid
-          properties={properties}
-          userId={userId}
-          onFavoriteToggle={handleFavoriteToggle}
-          setIsMessageModalOpen={(open) => console.log("Message modal open:", open)}
-        />
-      )}
->>>>>>> 4db10281
       <InspirationSection />
       <Footer />
       <AiChatBubble />
